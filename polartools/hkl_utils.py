--- conflicted
+++ resolved
@@ -29,15 +29,7 @@
 
     gi.require_version("Hkl", "5.0")
     from hkl import cahkl
-<<<<<<< HEAD
     from hkl.user import _check_geom_selected, _geom_
-=======
-    from hkl.user import (
-        show_selected_diffractometer,
-        _check_geom_selected,
-        _geom_,
-    )
->>>>>>> 404a9cbe
 except ModuleNotFoundError:
     print("gi module is not installed, the hkl_utils functions will not work!")
     cahkl = _check_geom_selected = _geom_ = None
@@ -242,22 +234,8 @@
     _geom_.forward(1, 0, 0)
 
 
-<<<<<<< HEAD
 def setor0(*args):
 
-=======
-def setor0(
-    delta=None,
-    th=None,
-    chi=None,
-    phi=None,
-    gamma=None,
-    mu=None,
-    h=None,
-    k=None,
-    l=None,
-):
->>>>>>> 404a9cbe
     """
     Sets the primary orientation in hklpy.
 
@@ -273,19 +251,6 @@
         Values of H, K, L positions for current reflection. If None, it will ask
         for it.
     """
-<<<<<<< HEAD
-=======
-
-    print("Diffracometer", end=" = ")
-    show_selected_diffractometer()
-
-    """
-    if show_selected_diffractometer() =="diffract" and len(args==6):
-        delta,th,chi,phi,gamma,mu = args
-    else:
-        delta,th,chi,phi,gamma,mu = None
-    """
->>>>>>> 404a9cbe
 
     sample = _geom_.calc._sample
     ref = sample._sample.reflections_get()
