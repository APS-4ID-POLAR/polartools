--- conflicted
+++ resolved
@@ -26,15 +26,8 @@
     assert table.shape == (4, 21)
 
 
-<<<<<<< HEAD
-def test_load_databroker():
-    db = catalog['test_data']
-
-    table = load_data.load_table(1049, db, use_db_v1=False)
-=======
 def test_load_databroker(db):
     table = load_data.load_table(1049, db)
->>>>>>> 66c5eba4
     assert table.shape == (4, 19)
 
     table = load_data.load_table(1049, db, use_db_v1=True)
