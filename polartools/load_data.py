--- conflicted
+++ resolved
@@ -16,16 +16,8 @@
 from os.path import join
 from spec2nexus.spec import SpecDataFile
 from warnings import warn
-<<<<<<< HEAD
 from .db_tools import db_query
-=======
 import copy
-
-try:
-    from databroker.queries import TimeRange
-except ModuleNotFoundError:
-    pass
->>>>>>> b058a6b8
 
 
 def load_spec(scan_id, spec_file, folder=""):
